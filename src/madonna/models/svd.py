import logging
import math
from copy import copy, deepcopy
from typing import Optional, Union, Tuple

import torch
import torch.distributed as dist
import torch.nn as nn
import torch.nn.functional as F
from torch import Tensor
from torch.nn import Parameter
from torch.nn.modules.linear import NonDynamicallyQuantizableLinear
from torch._torch_docs import reproducibility_notes
from torch.nn.parallel import DistributedDataParallel as DDP
from torch.nn.utils import parametrizations, parametrize

from ..utils import utils

log = logging.getLogger(__name__)


class SVDFixingModel(nn.Module):
    def __init__(
        self,
        existing_model: nn.Module,
        stability_frequency: int = 10,
        delay: int = 100,
        uvthreshold: float = 0.999,
        sigma_cutoff_fraction: float = 0.1,
        sync_usv: bool = False,
        full_rank_sigma: bool = False,
        keep_first_layer: bool = False,
        keep_last_layer: bool = True,
    ):
        super().__init__()
        self.uvthreshold = uvthreshold
        self.sigma_cutoff_fraction = sigma_cutoff_fraction
        self.sync_usv = sync_usv
        self.full_rank_sigma = full_rank_sigma
        # print('before replace layers')
        self.first_layer = keep_first_layer
        self.keep_last_layer = keep_last_layer
        self.last_layer = None
        self.local_model = self._replace_layers(existing_model)
        if keep_last_layer:
            self._reset_last_layer(self.local_model)
        if dist.is_initialized():
            if dist.get_rank() == 0:
                log.info("Initializing DDP")
            self.ddp_model = DDP(self.local_model, find_unused_parameters=True)
        try:
            if dist.get_rank() == 0:
                print(self.ddp_model)
        except RuntimeError:  # dist is not initialized
            self.ddp_model = self.local_model
            print(self.local_model)

        # self.compiled_model = torch.compile(self.ddp_model)
        # raise ValueError("")
        self.stability_frequency = stability_frequency
        self.call_count = 0
        self.skip_stability = False
        self.delay = delay
        self.stable_list = []
        # for n, p in self.local_model.named_parameters():
        #     print(f"{n}: {p.mean():.4f}, {p.min():.4f}, {p.max():.4f}, {p.std():.4f}")

    def _replace_layers(self, module, name=None, process_group=None):
        module_output = module
        # print(f'wrapping {name} {module}')
        if isinstance(module, nn.Linear):
            if not self.first_layer:
                module_output = SVDLinear(
                    in_features=module.in_features,
                    out_features=module.out_features,
                    bias=module.bias is not None,
                    uvthreshold=self.uvthreshold,
                    sigma_cutoff_fraction=self.sigma_cutoff_fraction,
                    sync_usv=self.sync_usv,
                    full_rank_sigma=self.full_rank_sigma,
                    start_weight=module.weight,
                    start_bias=module.bias,
                ).to(device=module.weight.device, dtype=module.weight.dtype)
                # module_output = parametrizations.orthogonal(module_output, name="u")
                # module_output = parametrizations.orthogonal(module_output, name="vh")  # TODO: trans?
                # module_output = torch.compile(module_output)
                self.last_layer = [module, name]
            else:
                self.first_layer = False
        elif isinstance(module, nn.MultiheadAttention):
            if not self.first_layer:
                module_output = SVDMultiheadAttention(
                    embed_dim=module.embed_dim,
                    num_heads=module.num_heads,
                    dropout=module.dropout,
                    bias=module.in_proj_bias is not None,
                    add_bias_kv=module.bias_k is not None,
                    add_zero_attn=module.add_zero_attn,
                    kdim=module.kdim,
                    vdim=module.vdim,
                    batch_first=module.batch_first,
                    # device=module., get from module.out_proj.weight!
                    # dtype=None,
                    uvh_threshold=self.uvthreshold,
                    sigma_cutoff_fraction=self.sigma_cutoff_fraction,
                    sync_usv=self.sync_usv,  # TODO: should this even be here? are we letting them drift?
                    full_rank_sigma=self.full_rank_sigma,
                    start_q=module.q_proj_weight,
                    start_k=module.k_proj_weight,
                    start_v=module.v_proj_weight,
                    start_in_proj=module.in_proj_weight,
                    start_k_bias=module.bias_k,
                    start_v_bias=module.bias_v,
                    start_in_proj_bias=module.in_proj_bias,
                ).to(device=module.out_proj.weight.device, dtype=module.out_proj.weight.dtype)
                self.last_layer = [module, name]
            else:
                self.first_layer = False
        # SKIPPING CONV2D Layers!!
        for n, child in module.named_children():
            module_output.add_module(
                f"{n}",
                self._replace_layers(
                    child,
                    name=f"{n}",
                    process_group=process_group,
                ),
            )
        del module
        return module_output
    
    def _reset_last_layer(self, module, name=None):
        # if dist.get_rank() == 0:
        #     print("replace", name)
        module_output = module
        if name == self.last_layer[1]:
            device = module.weight.device
            dtype = module.weight.dtype
            module_output = self.last_layer[0].to(device=device, dtype=dtype)
        for name, child in module.named_children():
            module_output.add_module(name, self._reset_last_layer(child, name))
        # del module
        return module_output

    @torch.no_grad()
    def test_basis_stability_all_layers(self, module):
        # self.sync_models()
        # if self.skip_stability:
        #     return
        if dist.is_initialized():
            rank = dist.get_rank()
        else:
            rank = 0
        if rank == 0:
            log.info("Testing Stability")
        all_stable = True
        num_stable, total = 0, 0
        for c, (name, mod) in enumerate(module.named_modules()):
            # try:
            if hasattr(mod, "test_stability"):
                uchanging, k, perc, stable = mod.test_stability()
                total += 1
                if rank == 0:
                    try:
                        uchange = f"{uchanging:.3f}"
                    except TypeError:  # in list return (qkv from attention...)
                        uchange = ""
                        for u in uchanging:
                            uchange += f"{u:.3f}, "
                    try:
                        percs = f"{perc * 100:.3f}"
                    except TypeError:  # in list return (qkv from attention...)
                        percs = ""
                        for p in perc:
                            percs += f"{p:.3f}, "
                    log.info(f"{name}: UVh: {uchange} - k: {k} - % active params: {percs}")
        # removing stability stuff, pain in the ass
        #         try: 
        #             stable[0]
        #             for s in stable:
        #                 if s:
        #                     num_stable += 1
        #         if stable:
        #             num_stable += 1

        # if rank == 0 and total > 0:
        #     log.info(
        #         f"Stablity stats: {num_stable} of {total} layers with fixed U + Vh -> "
        #         f"{100 * num_stable / total:.4f}%",
        #     )
        if all_stable:
            self.skip_stability = True

    @torch.no_grad()
    def get_perc_params_all_layers(self, module):
        # self.sync_models()
        # if self.skip_stability:
        #     return
        if dist.is_initialized():
            rank = dist.get_rank()
        else:
            rank = 0
        percs, actives, normals = [], [], []
        full_active = 0
        full_normal = 0
        for c, (name, mod) in enumerate(module.named_modules()):
            if hasattr(mod, "get_perc_params"):
                perc_params, active_params, normal_params = mod.get_perc_params()
                full_active += active_params
                full_normal += normal_params
            else:
                # TODO: need to get the parameters of the other modules??
                pass
        
        if full_normal == 0:
            full_normal = 1
            full_active = 1
        if rank == 0:
            log.info(
                f"Active Params: {100 * (full_active / full_normal):.4f}%",
            )
        return 100 * (full_active / full_normal), full_active, full_normal

    def forward(self, inputs):
        if self.ddp_model.training:
            self.call_count += 1
            if (
                self.call_count % self.stability_frequency == self.stability_frequency - 1
                and self.call_count >= self.delay
            ):
                self.test_basis_stability_all_layers(module=self.ddp_model)
            # self.train()
        # if self.call_count > (self.stability_frequency * 4 + self.delay):
        #     return self.local_model(inputs)
        return self.ddp_model(inputs)

    @torch.no_grad()
    def sync_models(self, verbose=True):
        if not dist.is_initialized():
            return
        rank = dist.get_rank()
        if rank == 0:
            log.info("Syncing layer.weight on all layers")
        sz = dist.get_world_size()
        waits = []
        for n, p in self.local_model.named_parameters():
            if p.requires_grad:
                if verbose and n.endswith(".s"):
                    log.info(f"{n}: {p.mean():.4f}, {p.min():.4f}, {p.max():.4f}, {p.std():.4f}")
                if not p.is_contiguous():
                    p.set_(p.contiguous())
                p /= sz
                waits.append(dist.all_reduce(p, async_op=True))  # sum
        for w in waits:
            w.wait()


class SVDLinear(nn.Module):
    r"""Applies a linear transformation to the incoming data: :math:`y = xA^T + b`

    This module supports :ref:`TensorFloat32<tf32_on_ampere>`.

    On certain ROCm devices, when using float16 inputs this module will use :ref:`different precision<fp16_on_mi200>` for backward.

    Args:
        in_features: size of each input sample
        out_features: size of each output sample
        bias: If set to ``False``, the layer will not learn an additive bias.
            Default: ``True``

    Shape:
        - Input: :math:`(*, H_{in})` where :math:`*` means any number of
          dimensions including none and :math:`H_{in} = \text{in\_features}`.
        - Output: :math:`(*, H_{out})` where all but the last dimension
          are the same shape as the input and :math:`H_{out} = \text{out\_features}`.

    Attributes:
        weight: the learnable weights of the module of shape
            :math:`(\text{out\_features}, \text{in\_features})`. The values are
            initialized from :math:`\mathcal{U}(-\sqrt{k}, \sqrt{k})`, where
            :math:`k = \frac{1}{\text{in\_features}}`
        bias:   the learnable bias of the module of shape :math:`(\text{out\_features})`.
                If :attr:`bias` is ``True``, the values are initialized from
                :math:`\mathcal{U}(-\sqrt{k}, \sqrt{k})` where
                :math:`k = \frac{1}{\text{in\_features}}`

    Examples::

        >>> m = nn.Linear(20, 30)
        >>> input = torch.randn(128, 20)
        >>> output = m(input)
        >>> print(output.size())
        torch.Size([128, 30])
    """
    __constants__ = ["in_features", "out_features"]
    in_features: int
    out_features: int
    weight: torch.Tensor

    def __init__(
        self,
        in_features: int,
        out_features: int,
        bias: bool = True,
        device=None,
        dtype=None,
        uvthreshold: float = 0.9,
        sigma_cutoff_fraction: float = 0.1,
        sync_usv: bool = False,
        full_rank_sigma: bool = False,
        start_weight=None,
        start_bias=None,
    ) -> None:
        factory_kwargs = {"device": device, "dtype": dtype}
        super(SVDLinear, self).__init__()
        self.in_features = in_features
        self.out_features = out_features
        self.full_rank_sigma = full_rank_sigma

        if start_weight is not None:
            self.weight = start_weight
        else:
            self.weight = torch.empty((out_features, in_features), **factory_kwargs)
        self.weight = nn.Parameter(self.weight)

        if out_features >= in_features:  # simplest case (no transpose)
            self.trans = False
            w = self.weight
        else:
            self.trans = True
            w = self.weight.T

        # u, s, vh = torch.linalg.svd(w, full_matrices=False)
        k = min(tuple(w.shape))
        self.u = torch.zeros((w.shape[0], k), **factory_kwargs)
        self.vh = torch.zeros((k, w.shape[1]), **factory_kwargs)
        self.s = torch.zeros((k, k) if self.full_rank_sigma else k, **factory_kwargs)

        self.u = nn.Parameter(self.u)
        self.s = nn.Parameter(self.s, requires_grad=False)
        self.vh = nn.Parameter(self.vh)

        if bias:
            if start_bias is None:
                self.bias = nn.Parameter(torch.empty(out_features, **factory_kwargs))
            else:
                self.bias = nn.Parameter(start_bias)
        else:
            self.register_parameter("bias", None)
        
        if start_weight is None:
            self.reset_parameters()

        self.cossim = nn.CosineSimilarity(dim=0)
        self.sigma_cutoff_fraction = sigma_cutoff_fraction
        self.sync_usv = sync_usv
        self.u_fixed = False
        self.u_prev = None
        self.vh_fixed = False
        self.vh_prev = None
        self.s_prev = None
        self.k = min(in_features, out_features)
        self.uthreshold = uvthreshold
        self.vhthreshold = uvthreshold

        self.prev_uvh = None

    def reset_parameters(self) -> None:
        # Setting a=sqrt(5) in kaiming_uniform is the same as initializing with
        # uniform(-1/sqrt(in_features), 1/sqrt(in_features)). For details, see
        # https://github.com/pytorch/pytorch/issues/57109

        nn.init.kaiming_uniform_(self.weight, a=math.sqrt(5))

        if self.bias is not None:
            # w = (self.q @ self.r).T if self.trans else self.q @ self.r
            fan_in, _ = nn.init._calculate_fan_in_and_fan_out(self.weight)
            bound = 1 / math.sqrt(fan_in) if fan_in > 0 else 0
            nn.init.uniform_(self.bias, -bound, bound)

    @torch.compile()
    def get_weight(self):
        if not self.u_fixed and not self.vh_fixed:
            # if both are not fixed -> normal training
            # if dist.get_rank() == 0:
            #     log.info("Using self.weight")
            return self.weight
        # detach sets 'requires grad' to False
        # if self.training:
        #     self.s.requires_grad = True
        #     self.u.requires_grad = False if self.u_fixed else True
        #     self.vh.requires_grad = False if self.u_fixed else True
        # u, vh = self.u, self.vh
        u = self.u.detach() if self.u_fixed else self.u
        vh = self.vh.detach() if self.vh_fixed else self.vh

        s = self.s if self.full_rank_sigma else torch.diag(self.s)

        w = torch.linalg.multi_dot([u, s, vh])
        ret = w.T if self.trans else w
        with torch.no_grad():
            self.weight *= 0
            self.weight += ret
        # if dist.get_rank() == 0:
        #     log.info("Using USV")
        return ret

    # @torch.compile()
    def forward(self, input: torch.Tensor) -> torch.Tensor:
        w = self.get_weight()
        return F.linear(input, w, self.bias)

    @torch.no_grad()
    def test_stability(self):
        # TODO: should we make sure to have S be the same across processes?
        rank = dist.get_rank() if dist.is_initialized() else 0

        # updating usv in full rank is different!

        if self.u_fixed and self.vh_fixed:
            # sdiff = self.s_prev - self.s
            # self.s_prev = self.s.data.clone()
            # if rank == 0:
            #     print(f"s diff: {sdiff.mean():.4f}, {sdiff.min():.4f}, {sdiff.max():.4f}")
            # switch back to check on the SVD stuff??
            # self.u_fixed = False
            perc_params, _, _ = self.get_perc_params()
            return 2, self.k, perc_params, True
        set_usvh = True
        if self.full_rank_sigma and self.u_fixed:
            if rank == 0:
                log.debug("in full rank sigma update of usvh")
            self._update_usv()
            # self.u_fixed = False
            # self._update_k()
            set_usvh = False
            u, s, vh = self.u, self.s, self.vh
            uvh = u @ vh
            # perc_params, _, _ = self.get_perc_params()
            # return 2, self.k, perc_params, True
        else:
            # w = self.weight.T if self.trans else self.weight
            w = self.get_weight()
            w = w.T if self.trans else w
            dtp = w.dtype
            u, s, vh = torch.linalg.svd(w.to(torch.float32), full_matrices=False)  # , driver="gesvd")
            u = u.to(dtp)
            s = s.to(dtp)
            vh = vh.to(dtp)
            uvh = u @ vh
            if self.prev_uvh is None:
                if rank == 0:
                    log.info("in first stability update")
                self.prev_uvh = uvh
                self.u.zero_()
                self.u.add_(u)
                self.s.zero_()
                self.s.add_(torch.diag(s) if self.full_rank_sigma else s)
                self.vh.zero_()
                self.vh.add_(vh)
                return 0, self.k, 1.0, self.u_fixed
            self.prev_uvh = uvh
            if rank == 0:
                log.info("in normal stability update")

        # use cosine similarity (dot product for orthonormal) to determine similarity
        csim = self.cossim(self.prev_uvh, uvh)
        self.prev_uvh = uvh
        csmean, _ = csim.mean(), csim.std()
        self.prev_uvh = uvh
        if csmean > self.uthreshold:
<<<<<<< HEAD
            # if dist.get_rank() == 0:
            #     udiff = u - self.u
            #     vhdiff = vh - self.vh
            #     print(f"{udiff.mean():.4f}, {udiff.max():.4f}, {udiff.mean():.4f}")
            #     # print(f"{udiff.mean():.4f}, {udiff.max():.4f}, {udiff.mean():.4f}")
            #     print(f"{vhdiff.mean():.4f}, {vhdiff.max():.4f}, {vhdiff.mean():.4f}")

=======
>>>>>>> 7c558c33
            self.u_fixed, self.vh_fixed = True, True
            if set_usvh:
                self.u.zero_()
                self.u.add_(u)
                self.vh.zero_()
                self.vh.add_(vh)
                if self.full_rank_sigma:
                    self.s.zero_()
                    self.s[: self.k, : self.k].add_(torch.diag(s[: self.k]))
                else:
                    self.s.zero_()
                    self.s[: self.k].add_(s[: self.k])

            # if dist.get_rank() == 0:
            #     print(f"u: {self.u.mean():.4f}, {self.u.min():.4f}, {self.u.max():.4f}, {self.u.std():.4f}")
            #     print(f"s: {self.s.mean():.4f}, {self.s.min():.4f}, {self.s.max():.4f}, {self.s.std():.4f}")
            #     print(f"vh: {self.vh.mean():.4f}, {self.vh.min():.4f}, {self.vh.max():.4f}, {self.vh.std():.4f}")

            # self.u[torch.abs(self.u) < 1e-5] *= 0
            # self.vh[torch.abs(self.vh) < 1e-5] *= 0
            # self.s[torch.abs(self.s) < 1e-6] *= 0

            self._update_k()
        perc_params, _, _ = self.get_perc_params()
<<<<<<< HEAD

        return retu, self.k, perc_params, self.u_fixed
=======
        
        return csmean, self.k, perc_params, self.u_fixed
>>>>>>> 7c558c33

    @torch.no_grad()
    @torch.compile()
    def _update_usv(self):
        if not self.full_rank_sigma and not self.u_fixed:
            raise ValueError("this function is only for full-rank sigma with usvh is fixed")
        # NOTE: no slicing because need the shapes to line up. self.s[self.k:, self.k:] should be 0?
        usig, sig, vhsig = torch.linalg.svd(self.s)  # square mat, full mat arg doesnt matter
        # usig[torch.abs(usig) < 1e-5] *= 0
        # vhsig[torch.abs(vhsig) < 1e-5] *= 0
        # sig[torch.abs(sig) < 1e-6] *= 0

        # # cutoff vectors with only small changes --------------------------------------
        # # in this case, remove the irrelevant vectors here not after multi!
        # cutoff = sig[0] * self.sigma_cutoff_fraction
        # nz = torch.nonzero(sig < cutoff)
        # if len(nz) == 0:
        #     # In this case ALL of the basis vectors are useful
        #     k = sig.shape[0]
        # else:
        #     k = nz[0].item()

        # usig[:, k:].mul_(0)
        # vhsig[k:].mul_(0)
        # sig[k:].mul_(0)
        # # -----------------------------------------------------------------------------

        holdu = self.u @ usig
        self.u.zero_()
        self.u.add_(holdu)
        holdvh = vhsig @ self.vh
        self.vh.zero_()
        self.vh.add_(holdvh)
        self.s.zero_()
        self.s.add_(torch.diag(sig))
        # to be safe: set weight to be the same here too
        w = torch.linalg.multi_dot([self.u, self.s, self.vh])
        ret = w.T if self.trans else w
        self.weight *= 0
        self.weight += ret
        # let this get handled by other function?
        # if dist.get_rank() == 0:
        #     print(f"u: {usig.mean():.4f}, {usig.min():.4f}, {usig.max():.4f}, {usig.std():.4f}")
        #     print(f"s: {sig.mean():.4f}, {sig.min():.4f}, {sig.max():.4f}, {sig.std():.4f}")
        #     print(f"vh: {vhsig.mean():.4f}, {vhsig.min():.4f}, {vhsig.max():.4f}, {vhsig.std():.4f}")

    @torch.no_grad()
    def _update_k(self):
        # adjust K to slice of less important singular values
        s = torch.diag(self.s) if self.full_rank_sigma else self.s
        prevk = self.k
        if self.u_fixed and self.vh_fixed:
            cutoff = s[0] * self.sigma_cutoff_fraction
            nz = torch.nonzero(s < cutoff)
            if len(nz) == 0:
                # In this case ALL of the basis vectors are useful
                newk = s.shape[0]
            else:
                newk = nz[0].item()
        self.k = newk
        # if newk < 0.75 * prevk:
        #     self.k = int(prevk * 0.75)
        #     log.debug(f"values of S after dropping slice value by only 75% of suggestion: {s[:5]}")

        self.u[:, self.k :] *= 0
        self.vh[self.k :] *= 0
        if self.full_rank_sigma:
            self.s[self.k :, self.k :].mul_(0)
        else:
            self.s[self.k :].mul_(0)

    def extra_repr(self) -> str:
        return "in_features={}, out_features={}, bias={}".format(
            self.in_features,
            self.out_features,
            self.bias is not None,
        )

    def train(self: nn.Module, mode: bool = True) -> nn.Module:
        r"""Sets the module in training mode.

        This has any effect only on certain modules. See documentations of
        particular modules for details of their behaviors in training/evaluation
        mode, if they are affected, e.g. :class:`Dropout`, :class:`BatchNorm`,
        etc.

        Args:
            mode (bool): whether to set training mode (``True``) or evaluation
                         mode (``False``). Default: ``True``.

        Returns:
            Module: self
        """
        if not isinstance(mode, bool):
            raise ValueError("training mode is expected to be boolean")

        if dist.is_initialized() and self.sync_usv and (self.u_fixed or self.vh_fixed):
            with torch.no_grad():
                self.u /= dist.get_world_size()
                uwait = dist.all_reduce(self.u, async_op=True)
                self.vh /= dist.get_world_size()
                vhwait = dist.all_reduce(self.vh, async_op=True)
                self.s /= dist.get_world_size()
                swait = dist.all_reduce(self.s, async_op=True)
                uwait.wait()
                vhwait.wait()
                swait.wait()

        self.training = mode
        for module in self.children():
            module.train(mode)
        return self

    @torch.compile()
    def get_perc_params(self):
        normal_params = self.weight.numel()
        if self.u_fixed and self.vh_fixed:
<<<<<<< HEAD
            active_params = (self.u.shape[0] * self.k) + (self.k**2) + (self.k + self.vh.shape[1])
=======
            # active_params = (self.u.shape[0] * self.k) + (self.k ** 2) + (self.k + self.vh.shape[1])
            trainable_params = self.k ** 2
        else:
            trainable_params = normal_params
        perc_params = trainable_params / normal_params
        return perc_params, trainable_params, normal_params


class SVDMultiheadAttention(nn.Module):
    r"""
    Almost all of this class is based on the torch standard MultiheadAttention class
    I have changed things to work with the SVD abstractions, but that is it.


    Allows the model to jointly attend to information
    from different representation subspaces as described in the paper:
    `Attention Is All You Need <https://arxiv.org/abs/1706.03762>`_.

    Multi-Head Attention is defined as:

    .. math::
        \text{MultiHead}(Q, K, V) = \text{Concat}(head_1,\dots,head_h)W^O

    where :math:`head_i = \text{Attention}(QW_i^Q, KW_i^K, VW_i^V)`.

    ``forward()`` will use the optimized implementations of
    ``scaled_dot_product_attention()``.

    In addition to support for the new ``scaled_dot_product_attention()``
    function, for speeding up Inference, MHA will use
    fastpath inference with support for Nested Tensors, iff:

    - self attention is being computed (i.e., ``query``, ``key``, and ``value`` are the same tensor.
    - inputs are batched (3D) with ``batch_first==True``
    - Either autograd is disabled (using ``torch.inference_mode`` or ``torch.no_grad``) or no tensor argument ``requires_grad``
    - training is disabled (using ``.eval()``)
    - ``add_bias_kv`` is ``False``
    - ``add_zero_attn`` is ``False``
    - ``batch_first`` is ``True`` and the input is batched
    - ``kdim`` and ``vdim`` are equal to ``embed_dim``
    - if a `NestedTensor <https://pytorch.org/docs/stable/nested.html>`_ is passed, neither ``key_padding_mask``
      nor ``attn_mask`` is passed
    - autocast is disabled

    If the optimized inference fastpath implementation is in use, a
    `NestedTensor <https://pytorch.org/docs/stable/nested.html>`_ can be passed for
    ``query``/``key``/``value`` to represent padding more efficiently than using a
    padding mask. In this case, a `NestedTensor <https://pytorch.org/docs/stable/nested.html>`_
    will be returned, and an additional speedup proportional to the fraction of the input
    that is padding can be expected.

    Args:
        embed_dim: Total dimension of the model.
        num_heads: Number of parallel attention heads. Note that ``embed_dim`` will be split
            across ``num_heads`` (i.e. each head will have dimension ``embed_dim // num_heads``).
        dropout: Dropout probability on ``attn_output_weights``. Default: ``0.0`` (no dropout).
        bias: If specified, adds bias to input / output projection layers. Default: ``True``.
        add_bias_kv: If specified, adds bias to the key and value sequences at dim=0. Default: ``False``.
        add_zero_attn: If specified, adds a new batch of zeros to the key and value sequences at dim=1.
            Default: ``False``.
        kdim: Total number of features for keys. Default: ``None`` (uses ``kdim=embed_dim``).
        vdim: Total number of features for values. Default: ``None`` (uses ``vdim=embed_dim``).
        batch_first: If ``True``, then the input and output tensors are provided
            as (batch, seq, feature). Default: ``False`` (seq, batch, feature).

    Examples::

        >>> # xdoctest: +SKIP
        >>> multihead_attn = nn.MultiheadAttention(embed_dim, num_heads)
        >>> attn_output, attn_output_weights = multihead_attn(query, key, value)

    .. _`FlashAttention: Fast and Memory-Efficient Exact Attention with IO-Awareness`:
         https://arxiv.org/abs/2205.14135

    """

    __constants__ = ['batch_first']
    bias_k: Optional[torch.Tensor]
    bias_v: Optional[torch.Tensor]

    def __init__(
            self,
            embed_dim,
            num_heads,
            dropout=0.,
            bias=True,
            add_bias_kv=False,
            add_zero_attn=False,
            kdim=None,
            vdim=None,
            batch_first=False,
            device=None,
            dtype=None,
            uvh_threshold=0.9,
            sigma_cutoff_fraction=0.1,
            sync_usv=False,  # TODO: should this even be here? are we letting them drift?
            full_rank_sigma=True,
            start_q=None,
            start_k=None,
            start_v=None,
            start_in_proj=None,
            start_k_bias=None,
            start_v_bias=None,
            start_in_proj_bias=None,
    ) -> None:
        factory_kwargs = {'device': device, 'dtype': dtype}
        super().__init__()
        self.embed_dim = embed_dim
        self.kdim = kdim if kdim is not None else embed_dim
        self.vdim = vdim if vdim is not None else embed_dim
        self._qkv_same_embed_dim = self.kdim == embed_dim and self.vdim == embed_dim

        self.num_heads = num_heads
        self.dropout = dropout
        self.batch_first = batch_first
        self.head_dim = embed_dim // num_heads
        self.full_rank_sigma = full_rank_sigma
        assert self.head_dim * num_heads == self.embed_dim, "embed_dim must be divisible by num_heads"

        if not self._qkv_same_embed_dim:
            self.q_proj_weight = Parameter(torch.empty((embed_dim, embed_dim), **factory_kwargs))
            self.qu = Parameter(torch.empty((embed_dim, embed_dim), **factory_kwargs))
            if self.full_rank_sigma:
                self.qs = Parameter(torch.empty((embed_dim, embed_dim), **factory_kwargs))
            else:
                self.qs = Parameter(torch.empty((embed_dim), **factory_kwargs))
            self.qvh = Parameter(torch.empty((embed_dim, embed_dim), **factory_kwargs))
            self.q_trans = False
            self.q_slice = embed_dim

            self.k_proj_weight = Parameter(torch.empty((embed_dim, self.kdim), **factory_kwargs))
            if self.kdim > embed_dim:
                # u - kdim x embed, s - embed x embed, vh - embed x embed -> after trans is embed x kdim
                self.k_trans = True
                self.k_u = Parameter(torch.empty((self.kdim, embed_dim), **factory_kwargs))
                if not self.full_rank_sigma:
                    self.k_s = Parameter(torch.empty((embed_dim), **factory_kwargs))
                else:
                    self.k_s = Parameter(torch.empty((embed_dim, embed_dim), **factory_kwargs))
                self.k_vh = Parameter(torch.empty((embed_dim, embed_dim), **factory_kwargs))
                self.k_slice = embed_dim
            else:
                # u - embed x kdim, s - kdim x kdim, vh - kdim x kdim
                self.k_trans = False
                self.k_u = Parameter(torch.empty((embed_dim, self.kdim), **factory_kwargs))
                if not self.full_rank_sigma:
                    self.k_s = Parameter(torch.empty((self.kdim), **factory_kwargs))
                else:
                    self.k_s = Parameter(torch.empty((self.kdim, self.kdim), **factory_kwargs))
                self.k_vh = Parameter(torch.empty((self.kdim, self.kdim), **factory_kwargs))
                self.k_slice = self.kdim

            self.v_proj_weight = Parameter(torch.empty((embed_dim, self.vdim), **factory_kwargs))
            if self.vdim > embed_dim:
                # u - vdim x embed, s - embed x embed, vh - embed x embed -> after trans is embed x vdim
                self.v_trans = True
                self.v_u = Parameter(torch.empty((self.vdim, embed_dim), **factory_kwargs))
                if not self.full_rank_sigma:
                    self.v_s = Parameter(torch.empty((embed_dim), **factory_kwargs))
                else:
                    self.v_s = Parameter(torch.empty((embed_dim, embed_dim), **factory_kwargs))
                self.v_vh = Parameter(torch.empty((embed_dim, embed_dim), **factory_kwargs))
                self.v_slice = embed_dim
            else:
                # u - embed x vdim, s - vdim x vdim, vh - vdim x vdim
                self.v_trans = False
                self.v_u = Parameter(torch.empty((embed_dim, self.vdim), **factory_kwargs))
                if not self.full_rank_sigma:
                    self.v_s = Parameter(torch.empty((self.vdim), **factory_kwargs))
                else:
                    self.v_s = Parameter(torch.empty((self.vdim, self.vdim), **factory_kwargs))
                self.v_vh = Parameter(torch.empty((self.vdim, self.vdim), **factory_kwargs))
                self.v_slice = self.vdim
            self.register_parameter('in_proj_weight', None)
        else:
            self.in_proj_weight = Parameter(torch.empty((3 * embed_dim, embed_dim), **factory_kwargs))
            # in_proj is always TS
            self.in_proj_u = Parameter(torch.empty((3 * embed_dim, embed_dim), **factory_kwargs))
            if not self.full_rank_sigma:
                self.in_proj_s = Parameter(torch.empty((embed_dim), **factory_kwargs))
            else:
                self.in_proj_s = Parameter(torch.empty((embed_dim, embed_dim), **factory_kwargs))
            self.in_proj_vh = Parameter(torch.empty((embed_dim, embed_dim), **factory_kwargs))
            self.in_proj_trans = False
            self.in_proj_slice = embed_dim

            self.register_parameter('q_proj_weight', None)
            self.register_parameter('k_proj_weight', None)
            self.register_parameter('v_proj_weight', None)

        if bias:
            self.in_proj_bias = nn.Parameter(torch.empty(3 * embed_dim, **factory_kwargs))
        else:
            self.register_parameter('in_proj_bias', None)
        self.out_proj = NonDynamicallyQuantizableLinear(embed_dim, embed_dim, bias=bias, **factory_kwargs)

        if add_bias_kv:
            self.bias_k = nn.Parameter(torch.empty((1, 1, embed_dim), **factory_kwargs))
            self.bias_v = nn.Parameter(torch.empty((1, 1, embed_dim), **factory_kwargs))
        else:
            self.bias_k = self.bias_v = None

        self.add_zero_attn = add_zero_attn

        self._reset_parameters()
        self.sigma_cutoff_fraction = sigma_cutoff_fraction
        self.uvh_fixed_q = False
        self.uvh_fixed_k = False
        self.uvh_fixed_v = False
        self.uvh_fixed_in_proj = False
        if not self._qkv_same_embed_dim:
            self.prev_uvh_q = None
            self.prev_uvh_k = None
            self.prev_uvh_v = None
        else:
            self.prev_uvh_in_proj = None

        self.cossim = nn.CosineSimilarity(dim=0)
        self.uvh_threshold = uvh_threshold

        with torch.no_grad():  # set class params from existing
            if not self._qkv_same_embed_dim:  # in this case, have q, k, v and bias_k and bias_v
                factory = {"device": start_q.device, "dtype": start_q.dtype}
                if start_q is not None:
                    self.q_proj_weight.zero_()
                    self.q_proj_weight.data = self.q_proj_weight.data.to(**factory)
                    self.q_proj_weight.add_(start_q)
                if start_k is not None:
                    self.k_proj_weight.zero_()
                    self.k_proj_weight.data = self.k_proj_weight.data.to(**factory)
                    self.k_proj_weight.add_(start_k)
                if start_v is not None:
                    self.v_proj_weight.zero_()
                    self.v_proj_weight.data = self.v_proj_weight.data.to(**factory)
                    self.v_proj_weight.add_(start_v)
                if add_bias_kv:
                    self.bias_k.zero_()
                    self.bias_k.data = self.bias_k.data.to(**factory)
                    self.bias_k.add_(start_k_bias)
                    self.bias_v.zero_()
                    self.bias_v.data = self.bias_v.data.to(**factory)
                    self.bias_v.add_(start_v_bias)
            else:
                if start_in_proj is not None:
                    factory = {"device": start_in_proj.device, "dtype": start_in_proj.dtype}
                    self.in_proj_weight.data = self.in_proj_weight.data.to(**factory)
                    self.in_proj_weight.zero_()
                    self.in_proj_weight.add_(start_in_proj)
            if bias and start_in_proj_bias is not None:
                factory = {"device": start_in_proj_bias.device, "dtype": start_in_proj_bias.dtype}
                self.in_proj_bias.zero_()
                self.in_proj_bias.data = self.in_proj_bias.data.to(**factory)
                self.in_proj_bias.add_(start_in_proj_bias)

    def _reset_parameters(self):
        if self._qkv_same_embed_dim:
            nn.init.xavier_uniform_(self.in_proj_weight)
        else:
            nn.init.xavier_uniform_(self.q_proj_weight)
            nn.init.xavier_uniform_(self.k_proj_weight)
            nn.init.xavier_uniform_(self.v_proj_weight)

        if self.in_proj_bias is not None:
            nn.init.constant_(self.in_proj_bias, 0.)
            nn.init.constant_(self.out_proj.bias, 0.)
        if self.bias_k is not None:
            nn.init.xavier_normal_(self.bias_k)
        if self.bias_v is not None:
            nn.init.xavier_normal_(self.bias_v)

    def __setstate__(self, state):
        # Support loading old MultiheadAttention checkpoints generated by v1.1.0
        if '_qkv_same_embed_dim' not in state:
            state['_qkv_same_embed_dim'] = True

        super().__setstate__(state)

    @torch.compile()
    def _get_q(self):
        if self.q_proj_weight is None:
            return self.q_proj_weight
        if not self.uvh_fixed_q:
            return self.q_proj_weight
        u = self.q_u.detach()
        vh = self.q_vh.detach()

        s = self.q_s if self.full_rank_sigma else torch.diag(self.q_s)

        ret = torch.linalg.multi_dot([u, s, vh])
        # no transpose for q - square matrix
        with torch.no_grad():
            self.q_proj_weight *= 0
            self.q_proj_weight += ret
        return ret

    @torch.compile()
    def _get_k(self):
        if self.k_proj_weight is None:
            return self.k_proj_weight
        if not self.uvh_fixed_k:
            return self.k_proj_weight
        u = self.k_u.detach()
        vh = self.k_vh.detach()

        s = self.k_s if self.full_rank_sigma else torch.diag(self.k_s)

        w = torch.linalg.multi_dot([u, s, vh])
        ret = w.T if self.k_trans else w
        with torch.no_grad():
            self.k_proj_weight *= 0
            self.k_proj_weight += ret
        return ret

    @torch.compile()
    def _get_v(self):
        if self.v_proj_weight is None:
            return self.v_proj_weight
        if not self.uvh_fixed_v:
            return self.v_proj_weight
        u = self.v_u.detach()
        vh = self.v_vh.detach()

        s = self.v_s if self.full_rank_sigma else torch.diag(self.v_s)

        w = torch.linalg.multi_dot([u, s, vh])
        ret = w.T if self.v_trans else w
        with torch.no_grad():
            self.v_proj_weight *= 0
            self.v_proj_weight += ret
        return ret

    # @torch.compile()
    def _get_in_proj(self) -> Tensor:
        if not self.uvh_fixed_in_proj:
            # print('uvh not fixed', type(self.in_proj_weight))
            return self.in_proj_weight
        u = self.in_proj_u.detach()
        vh = self.in_proj_vh.detach()

        s = self.in_proj_s if self.full_rank_sigma else torch.diag(self.in_proj_s)

        ret = torch.linalg.multi_dot([u, s, vh])
        # No need for transpose, in_proj is always TS (be definition)
        with torch.no_grad():
            self.in_proj_weight *= 0
            self.in_proj_weight += ret
        return ret

    @torch.compile()
    def get_weight(self):
        if not self._qkv_same_embed_dim:  # get qkv
            q = self._get_q()
            k = self._get_k()
            v = self._get_v()
            return q, k, v
        else:
            return self._get_in_proj()

    def forward(
            self,
            query: torch.Tensor,
            key: torch.Tensor,
            value: torch.Tensor,
            key_padding_mask: Optional[torch.Tensor] = None,
            need_weights: bool = True,
            attn_mask: Optional[torch.Tensor] = None,
            average_attn_weights: bool = True,
            is_causal: bool = False) -> Tuple[torch.Tensor, Optional[torch.Tensor]]:
        r"""
        Args:
            query: Query embeddings of shape :math:`(L, E_q)` for unbatched input, :math:`(L, N, E_q)` when ``batch_first=False``
                or :math:`(N, L, E_q)` when ``batch_first=True``, where :math:`L` is the target sequence length,
                :math:`N` is the batch size, and :math:`E_q` is the query embedding dimension ``embed_dim``.
                Queries are compared against key-value pairs to produce the output.
                See "Attention Is All You Need" for more details.
            key: Key embeddings of shape :math:`(S, E_k)` for unbatched input, :math:`(S, N, E_k)` when ``batch_first=False``
                or :math:`(N, S, E_k)` when ``batch_first=True``, where :math:`S` is the source sequence length,
                :math:`N` is the batch size, and :math:`E_k` is the key embedding dimension ``kdim``.
                See "Attention Is All You Need" for more details.
            value: Value embeddings of shape :math:`(S, E_v)` for unbatched input, :math:`(S, N, E_v)` when
                ``batch_first=False`` or :math:`(N, S, E_v)` when ``batch_first=True``, where :math:`S` is the source
                sequence length, :math:`N` is the batch size, and :math:`E_v` is the value embedding dimension ``vdim``.
                See "Attention Is All You Need" for more details.
            key_padding_mask: If specified, a mask of shape :math:`(N, S)` indicating which elements within ``key``
                to ignore for the purpose of attention (i.e. treat as "padding"). For unbatched `query`, shape should be :math:`(S)`.
                Binary and float masks are supported.
                For a binary mask, a ``True`` value indicates that the corresponding ``key`` value will be ignored for
                the purpose of attention. For a float mask, it will be directly added to the corresponding ``key`` value.
            need_weights: If specified, returns ``attn_output_weights`` in addition to ``attn_outputs``.
                Default: ``True``.
            attn_mask: If specified, a 2D or 3D mask preventing attention to certain positions. Must be of shape
                :math:`(L, S)` or :math:`(N\cdot\text{num\_heads}, L, S)`, where :math:`N` is the batch size,
                :math:`L` is the target sequence length, and :math:`S` is the source sequence length. A 2D mask will be
                broadcasted across the batch while a 3D mask allows for a different mask for each entry in the batch.
                Binary and float masks are supported. For a binary mask, a ``True`` value indicates that the
                corresponding position is not allowed to attend. For a float mask, the mask values will be added to
                the attention weight.
                If both attn_mask and key_padding_mask are supplied, their types should match.
            is_causal: If specified, applies a causal mask as attention mask.
                Default: ``False``.
                Warning:
                ``is_causal`` provides a hint that ``attn_mask`` is the
                causal mask. Providing incorrect hints can result in
                incorrect execution, including forward and backward
                compatibility.
            average_attn_weights: If true, indicates that the returned ``attn_weights`` should be averaged across
                heads. Otherwise, ``attn_weights`` are provided separately per head. Note that this flag only has an
                effect when ``need_weights=True``. Default: ``True`` (i.e. average weights across heads)

        Outputs:
            - **attn_output** - Attention outputs of shape :math:`(L, E)` when input is unbatched,
            :math:`(L, N, E)` when ``batch_first=False`` or :math:`(N, L, E)` when ``batch_first=True``,
            where :math:`L` is the target sequence length, :math:`N` is the batch size, and :math:`E` is the
            embedding dimension ``embed_dim``.
            - **attn_output_weights** - Only returned when ``need_weights=True``. If ``average_attn_weights=True``,
            returns attention weights averaged across heads of shape :math:`(L, S)` when input is unbatched or
            :math:`(N, L, S)`, where :math:`N` is the batch size, :math:`L` is the target sequence length, and
            :math:`S` is the source sequence length. If ``average_attn_weights=False``, returns attention weights per
            head of shape :math:`(\text{num\_heads}, L, S)` when input is unbatched or :math:`(N, \text{num\_heads}, L, S)`.

            .. note::
                `batch_first` argument is ignored for unbatched inputs.
        """

        is_batched = query.dim() == 3

        key_padding_mask = F._canonical_mask(
            mask=key_padding_mask,
            mask_name="key_padding_mask",
            other_type=F._none_or_dtype(attn_mask),
            other_name="attn_mask",
            target_type=query.dtype
        )

        attn_mask = F._canonical_mask(
            mask=attn_mask,
            mask_name="attn_mask",
            other_type=None,
            other_name="",
            target_type=query.dtype,
            check_other=False,
        )

        why_not_fast_path = ''
        if not is_batched:
            why_not_fast_path = f"input not batched; expected query.dim() of 3 but got {query.dim()}"
        elif query is not key or key is not value:
            # When lifting this restriction, don't forget to either
            # enforce that the dtypes all match or test cases where
            # they don't!
            why_not_fast_path = "non-self attention was used (query, key, and value are not the same Tensor)"
        elif self.in_proj_bias is not None and query.dtype != self.in_proj_bias.dtype:
            why_not_fast_path = f"dtypes of query ({query.dtype}) and self.in_proj_bias ({self.in_proj_bias.dtype}) don't match"
        elif self.in_proj_weight is not None and query.dtype != self.in_proj_weight.dtype:
            # this case will fail anyway, but at least they'll get a useful error message.
            why_not_fast_path = f"dtypes of query ({query.dtype}) and self.in_proj_weight ({self.in_proj_weight.dtype}) don't match"
        elif self.training:
            why_not_fast_path = "training is enabled"
        elif not self.batch_first:
            why_not_fast_path = "batch_first was not True"
        elif self.bias_k is not None:
            why_not_fast_path = "self.bias_k was not None"
        elif self.bias_v is not None:
            why_not_fast_path = "self.bias_v was not None"
        elif self.add_zero_attn:
            why_not_fast_path = "add_zero_attn was enabled"
        elif not self._qkv_same_embed_dim:
            why_not_fast_path = "_qkv_same_embed_dim was not True"
        elif query.is_nested and (key_padding_mask is not None or attn_mask is not None):
            why_not_fast_path = "supplying both src_key_padding_mask and src_mask at the same time \
                                 is not supported with NestedTensor input"
        elif torch.is_autocast_enabled():
            why_not_fast_path = "autocast is enabled"

        if not why_not_fast_path:
            tensor_args = (
                query,
                key,
                value,
                self._get_in_proj(),  # self.in_proj_weight,
                self.in_proj_bias,
                self.out_proj.weight,
                self.out_proj.bias,
            )
            # We have to use list comprehensions below because TorchScript does not support
            # generator expressions.
            if torch.overrides.has_torch_function(tensor_args):
                why_not_fast_path = "some Tensor argument has_torch_function"
            elif not all([(x is None or x.is_cuda or 'cpu' in str(x.device)) for x in tensor_args]):
                why_not_fast_path = "some Tensor argument is neither CUDA nor CPU"
            elif torch.is_grad_enabled() and any([x is not None and x.requires_grad for x in tensor_args]):
                why_not_fast_path = ("grad is enabled and at least one of query or the "
                                     "input/output projection weights or biases requires_grad")
            if not why_not_fast_path:
                merged_mask, mask_type = self.merge_masks(attn_mask, key_padding_mask, query)

                return torch._native_multi_head_attention(
                    query,
                    key,
                    value,
                    self.embed_dim,
                    self.num_heads,
                    self._get_in_proj(),  # self.in_proj_weight,
                    self.in_proj_bias,
                    self.out_proj.weight,
                    self.out_proj.bias,
                    merged_mask,
                    need_weights,
                    average_attn_weights,
                    mask_type)

        any_nested = query.is_nested or key.is_nested or value.is_nested
        assert not any_nested, ("MultiheadAttention does not support NestedTensor outside of its fast path. " +
                                f"The fast path was not hit because {why_not_fast_path}")

        if self.batch_first and is_batched:
            # make sure that the transpose op does not affect the "is" property
            if key is value:
                if query is key:
                    query = key = value = query.transpose(1, 0)
                else:
                    query, key = [x.transpose(1, 0) for x in (query, key)]
                    value = key
            else:
                query, key, value = [x.transpose(1, 0) for x in (query, key, value)]

        if not self._qkv_same_embed_dim:
            in_proj = self._get_in_proj()  # self.in_proj_weight,
            q = self._get_q()
            k = self._get_k()
            v = self._get_v()

            attn_output, attn_output_weights = F.multi_head_attention_forward(
                query, key, value, self.embed_dim, self.num_heads,
                in_proj, self.in_proj_bias,
                self.bias_k, self.bias_v, self.add_zero_attn,
                self.dropout, self.out_proj.weight, self.out_proj.bias,
                training=self.training,
                key_padding_mask=key_padding_mask, need_weights=need_weights,
                attn_mask=attn_mask,
                use_separate_proj_weight=True,
                q_proj_weight=q, k_proj_weight=k,
                v_proj_weight=v,
                average_attn_weights=average_attn_weights,
                is_causal=is_causal)
        else:
            in_proj = self._get_in_proj()  # self.in_proj_weight,
            attn_output, attn_output_weights = F.multi_head_attention_forward(
                query, key, value, self.embed_dim, self.num_heads,
                in_proj, self.in_proj_bias,
                self.bias_k, self.bias_v, self.add_zero_attn,
                self.dropout, self.out_proj.weight, self.out_proj.bias,
                training=self.training,
                key_padding_mask=key_padding_mask,
                need_weights=need_weights,
                attn_mask=attn_mask,
                average_attn_weights=average_attn_weights,
                is_causal=is_causal)
        if self.batch_first and is_batched:
            return attn_output.transpose(1, 0), attn_output_weights
        else:
            return attn_output, attn_output_weights

    def merge_masks(self, attn_mask: Optional[Tensor], key_padding_mask: Optional[Tensor],
                    query: Tensor) -> Tuple[Optional[Tensor], Optional[int]]:
        r"""
        Determine mask type and combine masks if necessary. If only one mask is provided, that mask
        and the corresponding mask type will be returned. If both masks are provided, they will be both
        expanded to shape ``(batch_size, num_heads, seq_len, seq_len)``, combined with logical ``or``
        and mask type 2 will be returned
        Args:
            attn_mask: attention mask of shape ``(seq_len, seq_len)``, mask type 0
            key_padding_mask: padding mask of shape ``(batch_size, seq_len)``, mask type 1
            query: query embeddings of shape ``(batch_size, seq_len, embed_dim)``
        Returns:
            merged_mask: merged mask
            mask_type: merged mask type (0, 1, or 2)
        """
        mask_type: Optional[int] = None
        merged_mask: Optional[Tensor] = None

        attn_mask = F._canonical_mask(
            mask=attn_mask,
            mask_name="attn_mask",
            other_type=None,
            other_name="",
            target_type=query.dtype,
            check_other=False,
        )

        if key_padding_mask is not None:
            mask_type = 1
            merged_mask = key_padding_mask

        if attn_mask is not None:
            # In this branch query can't be a nested tensor, so it has a shape
            batch_size, seq_len, _ = query.shape
            mask_type = 2

            # Always expands attn_mask to 4D
            if attn_mask.dim() == 3:
                attn_mask_expanded = attn_mask.view(batch_size, -1, seq_len, seq_len)
            else:  # attn_mask.dim() == 2:
                attn_mask_expanded = attn_mask.view(1, 1, seq_len, seq_len).expand(batch_size, self.num_heads, -1, -1)
            merged_mask = attn_mask_expanded

            if key_padding_mask is not None:
                key_padding_mask_expanded = key_padding_mask.view(batch_size, 1, 1, seq_len).expand(-1, self.num_heads, -1, -1)
                merged_mask = attn_mask_expanded + key_padding_mask_expanded

        # no attn_mask and no key_padding_mask, returns None, None
        return merged_mask, mask_type

    # TODO: compile?
    @torch.no_grad()
    def _test_stability_general(self, qkvin):
        # TODO: move me!
        # # if self._qkv_same_embed_dim: -> training on in_proj and qkv are none
        # if self.in_proj_weight is not None:
        #     return

        """
        This is going to do the qkv updates for q, k, v, or in_proj based on the value of qkvin

        uvh_fixed_[in_proj, q, k, v]
        [in_proj, q, k, v]_u
        [in_proj, q, k, v]_s
        [in_proj, q, k, v]_vh
        [in_proj, q, k, v]_trans
        prev_uvh_[in_proj, q, k, v]
        _get_[in_proj, q, k, v]
        [in_proj, q, k, v]_slice
        base weights:
            [q, k, v]_proj_weight
            in_proj_weight
        """
        if getattr(self, f"uvh_fixed_{qkvin}"):
            perc_params, _, _ = self.get_perc_params()
            return 2., getattr(self, f"{qkvin}_slice"), perc_params, getattr(self, f"uvh_fixed_{qkvin}")

        rank = dist.get_rank() if dist.is_initialized() else 0

        set_usvh = True  # if true: skip the update of USVH (only false for full_rank which had a different update logic)
        if self.full_rank_sigma and getattr(self, f"uvh_fixed_{qkvin}"):
            # if rank == 0:
            #     log.debug("Full rank sigma update of usvh")
            # TODO: update _update_usv!
            self._update_usv(qkvin)
            set_usvh = False
            u = getattr(self, f"{qkvin}_u")
            s = getattr(self, f"{qkvin}_s")
            vh = getattr(self, f"{qkvin}_vh")
            uvh = u @ vh
            # perc_params, _, _ = self.get_perc_params()
            # return 2., getattr(self, f"{qkvin}_slice"), perc_params, getattr(self, f"uvh_fixed_{qkvin}")
        else:
            # w = self.weight.T if self.trans else self.weight
            # w = getattr(self, f"{qkvin}_proj_weight") if qkvin in "qkv" else self.in_proj_weight
            w = getattr(self, f"_get_{qkvin}")()
            # w = self.get_weight()
            w = w.T if getattr(self, f"{qkvin}_trans") else w
            dtp = w.dtype
            u, s, vh = torch.linalg.svd(w.to(torch.float32), full_matrices=False)  # , driver="gesvd")
            u = u.to(dtp)
            s = s.to(dtp)
            vh = vh.to(dtp)
            uvh = u @ vh
            prev_uvh = getattr(self, f"prev_uvh_{qkvin}")
            if prev_uvh is None:  # first iteration 
                if rank == 0:
                    log.info("First stability update")
                setattr(self, f"prev_uvh_{qkvin}", uvh)
                uself = getattr(self, f"{qkvin}_u")
                sself = getattr(self, f"{qkvin}_s")
                vhself = getattr(self, f"{qkvin}_vh")
                uself.zero_()
                uself.add_(u)
                sself.zero_()
                # print(f"{sself.shape}, {s.shape}, {self.full_rank_sigma}")
                sself.add_(torch.diag(s) if self.full_rank_sigma else s)
                vhself.zero_()
                vhself.add_(vh)
                return 0, getattr(self, f"{qkvin}_slice"), 1., getattr(self, f"uvh_fixed_{qkvin}")
            if rank == 0:
                log.info("in normal stability update")

        # use cosine similarity (dot product for orthonormal) to determine similarity
        prev_uvh = getattr(self, f"prev_uvh_{qkvin}")
        csim = self.cossim(prev_uvh, uvh)
        setattr(self, f"prev_uvh_{qkvin}", uvh)
        csmean, _ = csim.mean(), csim.std()
        if csmean > self.uvh_threshold:
            setattr(self, f"uvh_fixed_{qkvin}", True)
            uself = getattr(self, f"{qkvin}_u")
            sself = getattr(self, f"{qkvin}_s")
            vhself = getattr(self, f"{qkvin}_vh")
            gensl = getattr(self, f"{qkvin}_slice")
            if set_usvh:
                uself.zero_()
                uself.add_(u)
                vhself.zero_()
                vhself.add_(vh)

                if self.full_rank_sigma:
                    sself.zero_()
                    sself[:gensl, :gensl].add_(torch.diag(s[:gensl]))
                else:
                    sself.zero_()
                    sself[:gensl].add_(s[:gensl])
            # uself[torch.abs(uself) < 1e-5] *= 0
            # vhself[torch.abs(vhself) < 1e-5] *= 0
            # sself[torch.abs(sself) < 1e-6] *= 0

            self._update_k_slice(qkvin)

        if dist.get_rank() == 0:
            usig = getattr(self, f"{qkvin}_u")
            sig = getattr(self, f"{qkvin}_s")
            vhsig = getattr(self, f"{qkvin}_vh")
            print(f"u: {usig.mean():.4f}, {usig.min():.4f}, {usig.max():.4f}, {usig.std():.4f}")
            print(f"s: {sig.mean():.4f}, {sig.min():.4f}, {sig.max():.4f}, {sig.std():.4f}")
            print(f"vh: {vhsig.mean():.4f}, {vhsig.min():.4f}, {vhsig.max():.4f}, {vhsig.std():.4f}")
        # self.s_prev = self.s.data.clone()
        perc_params, _, _ = self.get_perc_params()
        return csmean, getattr(self, f"{qkvin}_slice"), perc_params, getattr(self, f"uvh_fixed_{qkvin}")

    @torch.no_grad()
    def test_stability(self):
        if self.in_proj_weight is not None:
            return self._test_stability_general(qkvin="in_proj")
        else:
            csmeanq, qslice, qparams, qfixed = self._test_stability_general(qkvin="q")
            csmeank, kslice, kparams, kfixed = self._test_stability_general(qkvin="k")
            csmeanv, vslice, vparams, vfixed = self._test_stability_general(qkvin="v")
            return [
                [csmeanq, csmeank, csmeanv],  # TODO: should this already be a string?
                [qslice, kslice, vslice],  # TODO: should this already be a string?
                [qparams, kparams, vparams],  # TODO: should this already be a string?
                [qfixed, kfixed, vfixed],  # TODO: should this already be a string?
            ]

    @torch.no_grad()
    # @torch.compile()  # TODO: fix compiling here: index error?
    def _update_usv(self, qkvin):
        if not self.full_rank_sigma and not self.u_fixed:
            raise ValueError("this function is only for full-rank sigma with usvh is fixed")
        # NOTE: no slicing because need the shapes to line up. self.s[self.k:, self.k:] should be 0?
        uself = getattr(self, f"{qkvin}_u")
        sself = getattr(self, f"{qkvin}_s")
        vhself = getattr(self, f"{qkvin}_vh")
        # gensl = getattr(self, f"{qkvin}_slice")
        usig, sig, vhsig = torch.linalg.svd(sself)  # square mat, full mat arg doesnt matter
        # usig[torch.abs(usig) < 1e-5] *= 0
        # vhsig[torch.abs(vhsig) < 1e-5] *= 0
        # sig[torch.abs(sig) < 1e-6] *= 0

        # # cutoff vectors with only small changes --------------------------------------
        # # in this case, remove the irrelevant vectors here not after multi!
        # cutoff = sig[0] * self.sigma_cutoff_fraction
        # nz = torch.nonzero(sig < cutoff)
        # if len(nz) == 0:
        #     # In this case ALL of the basis vectors are useful
        #     k = sig.shape[0]
        # else:
        #     k = nz[0].item()

        # usig[:, k:].mul_(0)
        # vhsig[k:].mul_(0)
        # sig[k:].mul_(0)
        # # -----------------------------------------------------------------------------

        holdu = uself @ usig
        uself.zero_()
        uself.add_(holdu)  # .contiguous())
        holdvh = vhsig @ vhself
        vhself.zero_()
        vhself.add_(holdvh)  # .contiguous())
        sself.zero_()
        sself.add_(torch.diag(sig))
        # to be safe: set weight to be the same here too
        w = torch.linalg.multi_dot([uself, sself, vhself])
        ret = w.T if getattr(self, f"{qkvin}_trans") else w
        if qkvin in ["q", "k", "v"]:
            weight = getattr(self, f"{qkvin}_proj_weight")
        else:
            weight = self.in_proj_weight
        weight *= 0
        weight += ret
        # let this get handled by other function?
        # if dist.get_rank() == 0:
        #     print(f"u: {usig.mean():.4f}, {usig.min():.4f}, {usig.max():.4f}, {usig.std():.4f}")
        #     print(f"s: {sig.mean():.4f}, {sig.min():.4f}, {sig.max():.4f}, {sig.std():.4f}")
        #     print(f"vh: {vhsig.mean():.4f}, {vhsig.min():.4f}, {vhsig.max():.4f}, {vhsig.std():.4f}")

    @torch.no_grad()
    def _update_k_slice(self, qkvin):
        uself = getattr(self, f"{qkvin}_u")
        sself = getattr(self, f"{qkvin}_s")
        vhself = getattr(self, f"{qkvin}_vh")
        gensl = getattr(self, f"{qkvin}_slice")
        # adjust K to slice of less important singular values
        s = torch.diag(sself) if self.full_rank_sigma else sself
        prevsl = gensl
        if getattr(self, f"uvh_fixed_{qkvin}"):
            cutoff = s[0] * self.sigma_cutoff_fraction
            nz = torch.nonzero(s < cutoff)
            if len(nz) == 0:
                # In this case ALL of the basis vectors are useful
                newsl = s.shape[0]
            else:
                newsl = nz[0].item()
        # if newsl < 0.75 * prevsl:
        #     # TODO: log message?
        #     newsl = int(prevsl * 0.75)
        #     # print(s[:5])
        setattr(self, f"{qkvin}_slice", newsl)

        uself[:, newsl:] *= 0
        vhself[newsl:] *= 0
        if self.full_rank_sigma:
            sself[newsl:, newsl:].mul_(0)
        else:
            sself[newsl:].mul_(0)

    @torch.compile()
    def get_perc_params_select(self, qkvin):
        if qkvin in ["q", "k", "v"]:
            weight = getattr(self, f"{qkvin}_proj_weight")
        else:
            weight = self.in_proj_weight
        normal_params = weight.numel()
        if getattr(self, f"uvh_fixed_{qkvin}"):
            # active_params = (self.u.shape[0] * self.k) + (self.k ** 2) + (self.k + self.vh.shape[1])
            trainable_params = getattr(self, f"{qkvin}_slice") ** 2
        else:
            trainable_params = normal_params
        perc_params = trainable_params / normal_params
        return perc_params, trainable_params, normal_params

    def get_perc_params(self):
        if not self._qkv_same_embed_dim:  # get perc perams for all
            _, qtrain, qnormal = self.get_perc_params_select("q")
            _, ktrain, knormal = self.get_perc_params_select("k")
            _, vtrain, vnormal = self.get_perc_params_select("v")
            active = qtrain + ktrain + vtrain
            normal = qnormal + knormal + vnormal
            perc = active / normal
>>>>>>> 7c558c33
        else:
            perc, active, normal = self.get_perc_params_select("in_proj")
        return perc, active, normal<|MERGE_RESOLUTION|>--- conflicted
+++ resolved
@@ -1,16 +1,16 @@
 import logging
 import math
 from copy import copy, deepcopy
-from typing import Optional, Union, Tuple
+from typing import Optional, Tuple, Union
 
 import torch
 import torch.distributed as dist
 import torch.nn as nn
 import torch.nn.functional as F
 from torch import Tensor
+from torch._torch_docs import reproducibility_notes
 from torch.nn import Parameter
 from torch.nn.modules.linear import NonDynamicallyQuantizableLinear
-from torch._torch_docs import reproducibility_notes
 from torch.nn.parallel import DistributedDataParallel as DDP
 from torch.nn.utils import parametrizations, parametrize
 
@@ -128,7 +128,7 @@
             )
         del module
         return module_output
-    
+
     def _reset_last_layer(self, module, name=None):
         # if dist.get_rank() == 0:
         #     print("replace", name)
@@ -175,7 +175,7 @@
                             percs += f"{p:.3f}, "
                     log.info(f"{name}: UVh: {uchange} - k: {k} - % active params: {percs}")
         # removing stability stuff, pain in the ass
-        #         try: 
+        #         try:
         #             stable[0]
         #             for s in stable:
         #                 if s:
@@ -211,7 +211,7 @@
             else:
                 # TODO: need to get the parameters of the other modules??
                 pass
-        
+
         if full_normal == 0:
             full_normal = 1
             full_active = 1
@@ -347,7 +347,7 @@
                 self.bias = nn.Parameter(start_bias)
         else:
             self.register_parameter("bias", None)
-        
+
         if start_weight is None:
             self.reset_parameters()
 
@@ -469,16 +469,6 @@
         csmean, _ = csim.mean(), csim.std()
         self.prev_uvh = uvh
         if csmean > self.uthreshold:
-<<<<<<< HEAD
-            # if dist.get_rank() == 0:
-            #     udiff = u - self.u
-            #     vhdiff = vh - self.vh
-            #     print(f"{udiff.mean():.4f}, {udiff.max():.4f}, {udiff.mean():.4f}")
-            #     # print(f"{udiff.mean():.4f}, {udiff.max():.4f}, {udiff.mean():.4f}")
-            #     print(f"{vhdiff.mean():.4f}, {vhdiff.max():.4f}, {vhdiff.mean():.4f}")
-
-=======
->>>>>>> 7c558c33
             self.u_fixed, self.vh_fixed = True, True
             if set_usvh:
                 self.u.zero_()
@@ -503,13 +493,7 @@
 
             self._update_k()
         perc_params, _, _ = self.get_perc_params()
-<<<<<<< HEAD
-
-        return retu, self.k, perc_params, self.u_fixed
-=======
-        
         return csmean, self.k, perc_params, self.u_fixed
->>>>>>> 7c558c33
 
     @torch.no_grad()
     @torch.compile()
@@ -627,11 +611,7 @@
     def get_perc_params(self):
         normal_params = self.weight.numel()
         if self.u_fixed and self.vh_fixed:
-<<<<<<< HEAD
-            active_params = (self.u.shape[0] * self.k) + (self.k**2) + (self.k + self.vh.shape[1])
-=======
-            # active_params = (self.u.shape[0] * self.k) + (self.k ** 2) + (self.k + self.vh.shape[1])
-            trainable_params = self.k ** 2
+            trainable_params = self.k**2
         else:
             trainable_params = normal_params
         perc_params = trainable_params / normal_params
@@ -706,36 +686,36 @@
 
     """
 
-    __constants__ = ['batch_first']
+    __constants__ = ["batch_first"]
     bias_k: Optional[torch.Tensor]
     bias_v: Optional[torch.Tensor]
 
     def __init__(
-            self,
-            embed_dim,
-            num_heads,
-            dropout=0.,
-            bias=True,
-            add_bias_kv=False,
-            add_zero_attn=False,
-            kdim=None,
-            vdim=None,
-            batch_first=False,
-            device=None,
-            dtype=None,
-            uvh_threshold=0.9,
-            sigma_cutoff_fraction=0.1,
-            sync_usv=False,  # TODO: should this even be here? are we letting them drift?
-            full_rank_sigma=True,
-            start_q=None,
-            start_k=None,
-            start_v=None,
-            start_in_proj=None,
-            start_k_bias=None,
-            start_v_bias=None,
-            start_in_proj_bias=None,
+        self,
+        embed_dim,
+        num_heads,
+        dropout=0.0,
+        bias=True,
+        add_bias_kv=False,
+        add_zero_attn=False,
+        kdim=None,
+        vdim=None,
+        batch_first=False,
+        device=None,
+        dtype=None,
+        uvh_threshold=0.9,
+        sigma_cutoff_fraction=0.1,
+        sync_usv=False,  # TODO: should this even be here? are we letting them drift?
+        full_rank_sigma=True,
+        start_q=None,
+        start_k=None,
+        start_v=None,
+        start_in_proj=None,
+        start_k_bias=None,
+        start_v_bias=None,
+        start_in_proj_bias=None,
     ) -> None:
-        factory_kwargs = {'device': device, 'dtype': dtype}
+        factory_kwargs = {"device": device, "dtype": dtype}
         super().__init__()
         self.embed_dim = embed_dim
         self.kdim = kdim if kdim is not None else embed_dim
@@ -803,7 +783,7 @@
                     self.v_s = Parameter(torch.empty((self.vdim, self.vdim), **factory_kwargs))
                 self.v_vh = Parameter(torch.empty((self.vdim, self.vdim), **factory_kwargs))
                 self.v_slice = self.vdim
-            self.register_parameter('in_proj_weight', None)
+            self.register_parameter("in_proj_weight", None)
         else:
             self.in_proj_weight = Parameter(torch.empty((3 * embed_dim, embed_dim), **factory_kwargs))
             # in_proj is always TS
@@ -816,14 +796,14 @@
             self.in_proj_trans = False
             self.in_proj_slice = embed_dim
 
-            self.register_parameter('q_proj_weight', None)
-            self.register_parameter('k_proj_weight', None)
-            self.register_parameter('v_proj_weight', None)
+            self.register_parameter("q_proj_weight", None)
+            self.register_parameter("k_proj_weight", None)
+            self.register_parameter("v_proj_weight", None)
 
         if bias:
             self.in_proj_bias = nn.Parameter(torch.empty(3 * embed_dim, **factory_kwargs))
         else:
-            self.register_parameter('in_proj_bias', None)
+            self.register_parameter("in_proj_bias", None)
         self.out_proj = NonDynamicallyQuantizableLinear(embed_dim, embed_dim, bias=bias, **factory_kwargs)
 
         if add_bias_kv:
@@ -893,8 +873,8 @@
             nn.init.xavier_uniform_(self.v_proj_weight)
 
         if self.in_proj_bias is not None:
-            nn.init.constant_(self.in_proj_bias, 0.)
-            nn.init.constant_(self.out_proj.bias, 0.)
+            nn.init.constant_(self.in_proj_bias, 0.0)
+            nn.init.constant_(self.out_proj.bias, 0.0)
         if self.bias_k is not None:
             nn.init.xavier_normal_(self.bias_k)
         if self.bias_v is not None:
@@ -902,8 +882,8 @@
 
     def __setstate__(self, state):
         # Support loading old MultiheadAttention checkpoints generated by v1.1.0
-        if '_qkv_same_embed_dim' not in state:
-            state['_qkv_same_embed_dim'] = True
+        if "_qkv_same_embed_dim" not in state:
+            state["_qkv_same_embed_dim"] = True
 
         super().__setstate__(state)
 
@@ -989,15 +969,16 @@
             return self._get_in_proj()
 
     def forward(
-            self,
-            query: torch.Tensor,
-            key: torch.Tensor,
-            value: torch.Tensor,
-            key_padding_mask: Optional[torch.Tensor] = None,
-            need_weights: bool = True,
-            attn_mask: Optional[torch.Tensor] = None,
-            average_attn_weights: bool = True,
-            is_causal: bool = False) -> Tuple[torch.Tensor, Optional[torch.Tensor]]:
+        self,
+        query: torch.Tensor,
+        key: torch.Tensor,
+        value: torch.Tensor,
+        key_padding_mask: Optional[torch.Tensor] = None,
+        need_weights: bool = True,
+        attn_mask: Optional[torch.Tensor] = None,
+        average_attn_weights: bool = True,
+        is_causal: bool = False,
+    ) -> Tuple[torch.Tensor, Optional[torch.Tensor]]:
         r"""
         Args:
             query: Query embeddings of shape :math:`(L, E_q)` for unbatched input, :math:`(L, N, E_q)` when ``batch_first=False``
@@ -1061,7 +1042,7 @@
             mask_name="key_padding_mask",
             other_type=F._none_or_dtype(attn_mask),
             other_name="attn_mask",
-            target_type=query.dtype
+            target_type=query.dtype,
         )
 
         attn_mask = F._canonical_mask(
@@ -1073,7 +1054,7 @@
             check_other=False,
         )
 
-        why_not_fast_path = ''
+        why_not_fast_path = ""
         if not is_batched:
             why_not_fast_path = f"input not batched; expected query.dim() of 3 but got {query.dim()}"
         elif query is not key or key is not value:
@@ -1118,11 +1099,13 @@
             # generator expressions.
             if torch.overrides.has_torch_function(tensor_args):
                 why_not_fast_path = "some Tensor argument has_torch_function"
-            elif not all([(x is None or x.is_cuda or 'cpu' in str(x.device)) for x in tensor_args]):
+            elif not all([(x is None or x.is_cuda or "cpu" in str(x.device)) for x in tensor_args]):
                 why_not_fast_path = "some Tensor argument is neither CUDA nor CPU"
             elif torch.is_grad_enabled() and any([x is not None and x.requires_grad for x in tensor_args]):
-                why_not_fast_path = ("grad is enabled and at least one of query or the "
-                                     "input/output projection weights or biases requires_grad")
+                why_not_fast_path = (
+                    "grad is enabled and at least one of query or the "
+                    "input/output projection weights or biases requires_grad"
+                )
             if not why_not_fast_path:
                 merged_mask, mask_type = self.merge_masks(attn_mask, key_padding_mask, query)
 
@@ -1139,11 +1122,14 @@
                     merged_mask,
                     need_weights,
                     average_attn_weights,
-                    mask_type)
+                    mask_type,
+                )
 
         any_nested = query.is_nested or key.is_nested or value.is_nested
-        assert not any_nested, ("MultiheadAttention does not support NestedTensor outside of its fast path. " +
-                                f"The fast path was not hit because {why_not_fast_path}")
+        assert not any_nested, (
+            "MultiheadAttention does not support NestedTensor outside of its fast path. "
+            + f"The fast path was not hit because {why_not_fast_path}"
+        )
 
         if self.batch_first and is_batched:
             # make sure that the transpose op does not affect the "is" property
@@ -1163,38 +1149,64 @@
             v = self._get_v()
 
             attn_output, attn_output_weights = F.multi_head_attention_forward(
-                query, key, value, self.embed_dim, self.num_heads,
-                in_proj, self.in_proj_bias,
-                self.bias_k, self.bias_v, self.add_zero_attn,
-                self.dropout, self.out_proj.weight, self.out_proj.bias,
+                query,
+                key,
+                value,
+                self.embed_dim,
+                self.num_heads,
+                in_proj,
+                self.in_proj_bias,
+                self.bias_k,
+                self.bias_v,
+                self.add_zero_attn,
+                self.dropout,
+                self.out_proj.weight,
+                self.out_proj.bias,
                 training=self.training,
-                key_padding_mask=key_padding_mask, need_weights=need_weights,
+                key_padding_mask=key_padding_mask,
+                need_weights=need_weights,
                 attn_mask=attn_mask,
                 use_separate_proj_weight=True,
-                q_proj_weight=q, k_proj_weight=k,
+                q_proj_weight=q,
+                k_proj_weight=k,
                 v_proj_weight=v,
                 average_attn_weights=average_attn_weights,
-                is_causal=is_causal)
+                is_causal=is_causal,
+            )
         else:
             in_proj = self._get_in_proj()  # self.in_proj_weight,
             attn_output, attn_output_weights = F.multi_head_attention_forward(
-                query, key, value, self.embed_dim, self.num_heads,
-                in_proj, self.in_proj_bias,
-                self.bias_k, self.bias_v, self.add_zero_attn,
-                self.dropout, self.out_proj.weight, self.out_proj.bias,
+                query,
+                key,
+                value,
+                self.embed_dim,
+                self.num_heads,
+                in_proj,
+                self.in_proj_bias,
+                self.bias_k,
+                self.bias_v,
+                self.add_zero_attn,
+                self.dropout,
+                self.out_proj.weight,
+                self.out_proj.bias,
                 training=self.training,
                 key_padding_mask=key_padding_mask,
                 need_weights=need_weights,
                 attn_mask=attn_mask,
                 average_attn_weights=average_attn_weights,
-                is_causal=is_causal)
+                is_causal=is_causal,
+            )
         if self.batch_first and is_batched:
             return attn_output.transpose(1, 0), attn_output_weights
         else:
             return attn_output, attn_output_weights
 
-    def merge_masks(self, attn_mask: Optional[Tensor], key_padding_mask: Optional[Tensor],
-                    query: Tensor) -> Tuple[Optional[Tensor], Optional[int]]:
+    def merge_masks(
+        self,
+        attn_mask: Optional[Tensor],
+        key_padding_mask: Optional[Tensor],
+        query: Tensor,
+    ) -> Tuple[Optional[Tensor], Optional[int]]:
         r"""
         Determine mask type and combine masks if necessary. If only one mask is provided, that mask
         and the corresponding mask type will be returned. If both masks are provided, they will be both
@@ -1233,11 +1245,15 @@
             if attn_mask.dim() == 3:
                 attn_mask_expanded = attn_mask.view(batch_size, -1, seq_len, seq_len)
             else:  # attn_mask.dim() == 2:
-                attn_mask_expanded = attn_mask.view(1, 1, seq_len, seq_len).expand(batch_size, self.num_heads, -1, -1)
+                attn_mask_expanded = attn_mask.view(1, 1, seq_len, seq_len).expand(
+                    batch_size, self.num_heads, -1, -1
+                )
             merged_mask = attn_mask_expanded
 
             if key_padding_mask is not None:
-                key_padding_mask_expanded = key_padding_mask.view(batch_size, 1, 1, seq_len).expand(-1, self.num_heads, -1, -1)
+                key_padding_mask_expanded = key_padding_mask.view(batch_size, 1, 1, seq_len).expand(
+                    -1, self.num_heads, -1, -1
+                )
                 merged_mask = attn_mask_expanded + key_padding_mask_expanded
 
         # no attn_mask and no key_padding_mask, returns None, None
@@ -1268,7 +1284,7 @@
         """
         if getattr(self, f"uvh_fixed_{qkvin}"):
             perc_params, _, _ = self.get_perc_params()
-            return 2., getattr(self, f"{qkvin}_slice"), perc_params, getattr(self, f"uvh_fixed_{qkvin}")
+            return 2.0, getattr(self, f"{qkvin}_slice"), perc_params, getattr(self, f"uvh_fixed_{qkvin}")
 
         rank = dist.get_rank() if dist.is_initialized() else 0
 
@@ -1298,7 +1314,7 @@
             vh = vh.to(dtp)
             uvh = u @ vh
             prev_uvh = getattr(self, f"prev_uvh_{qkvin}")
-            if prev_uvh is None:  # first iteration 
+            if prev_uvh is None:  # first iteration
                 if rank == 0:
                     log.info("First stability update")
                 setattr(self, f"prev_uvh_{qkvin}", uvh)
@@ -1312,7 +1328,7 @@
                 sself.add_(torch.diag(s) if self.full_rank_sigma else s)
                 vhself.zero_()
                 vhself.add_(vh)
-                return 0, getattr(self, f"{qkvin}_slice"), 1., getattr(self, f"uvh_fixed_{qkvin}")
+                return 0, getattr(self, f"{qkvin}_slice"), 1.0, getattr(self, f"uvh_fixed_{qkvin}")
             if rank == 0:
                 log.info("in normal stability update")
 
@@ -1477,7 +1493,6 @@
             active = qtrain + ktrain + vtrain
             normal = qnormal + knormal + vnormal
             perc = active / normal
->>>>>>> 7c558c33
         else:
             perc, active, normal = self.get_perc_params_select("in_proj")
         return perc, active, normal