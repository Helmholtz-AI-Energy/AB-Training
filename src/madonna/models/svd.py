--- conflicted
+++ resolved
@@ -896,38 +896,28 @@
             status = self._full_rank_update_usv()
             # shapes are updated within above (as is slice update)
             perc, _, _ = self.get_perc_params()
-<<<<<<< HEAD
+            # normalize self.s to max == 1
+            maxs = self.s.max()
+            self.s /= maxs
+            self.vh *= maxs
             log.info(
                 f"{name[-30:]}: Full rank update, csmean: {status['csmean']:.3f}, params: {perc * 100:.2f}, "
                 f"\t[{self.u.shape[0]} {self.s.shape[0]} {self.vh.shape[1]}]",
             )
-=======
+            # print(f"{torch.diag(self.s)[:5]}")
+
+        elif not self.uvh_stable:
+            # case 2: normal stability update
+            status = self._full_rank_weight_stability()
+            perc, _, _ = self.get_perc_params()
             # normalize self.s to max == 1
             maxs = self.s.max()
             self.s /= maxs
             self.vh *= maxs
-            log.info(f"{name[-30:]}: Full rank update, csmean: {status['csmean']:.3f}, params: {perc * 100:.2f}, "
-                     f"\t[{self.u.shape[0]} {self.s.shape[0]} {self.vh.shape[1]}]")
-            # print(f"{torch.diag(self.s)[:5]}")
->>>>>>> d9dc36e4
-
-        elif not self.uvh_stable:
-            # case 2: normal stability update
-            status = self._full_rank_weight_stability()
-            perc, _, _ = self.get_perc_params()
-<<<<<<< HEAD
             log.info(
                 f"{name[-30:]}: Normal stability, csmean: {status['csmean']:.3f}, params: {perc * 100:.2f}, "
                 f"\t[{self.u.shape[0]} {self.s.shape[0]} {self.vh.shape[1]}]",
             )
-=======
-            # normalize self.s to max == 1
-            maxs = self.s.max()
-            self.s /= maxs
-            self.vh *= maxs
-            log.info(f"{name[-30:]}: Normal stability, csmean: {status['csmean']:.3f}, params: {perc * 100:.2f}, "
-                     f"\t[{self.u.shape[0]} {self.s.shape[0]} {self.vh.shape[1]}]")
->>>>>>> d9dc36e4
         else:
             # case here is when uvh is frozen but we are not updating the bases
             # dont need to do any communication, dont need to computation
@@ -2038,38 +2028,28 @@
             # shapes are updated within above (as is slice update)
             perc, _, _ = self.get_perc_params()
             u, s, vh, sl = self._get_usvh_from_qkvin(qkvin)
-<<<<<<< HEAD
+            # normalize self.s to max == 1
+            maxs = s.max()
+            s /= maxs
+            # vh *= maxs
             log.info(
                 f"{name[-30:]}: Full rank update, csmean: {status['csmean']:.3f}, params: {perc * 100:.2f}, "
                 f"\t[{u.shape[0]} {s.shape[0]} {vh.shape[1]}]",
             )
-=======
-            # normalize self.s to max == 1
-            maxs = s.max()
-            s /= maxs
-            # vh *= maxs
-            log.info(f"{name[-30:]}: Full rank update, csmean: {status['csmean']:.3f}, params: {perc * 100:.2f}, "
-                     f"\t[{u.shape[0]} {s.shape[0]} {vh.shape[1]}]")
             # print(f"{torch.diag(s)[:5]}")
->>>>>>> d9dc36e4
 
         elif not stable:
             # case 2: normal stability update
             status = self._weight_stability_abs(qkvin, working_rank)
             perc, _, _ = self.get_perc_params()
             u, s, vh, sl = self._get_usvh_from_qkvin(qkvin)
-<<<<<<< HEAD
+            maxs = s.max()
+            s /= maxs
+            # vh *= maxs
             log.info(
                 f"{name[-30:]}: Normal stability, csmean: {status['csmean']:.3f}, params: {perc * 100:.2f}, "
                 f"\t[{u.shape[0]} {s.shape[0]} {vh.shape[1]}]",
             )
-=======
-            maxs = s.max()
-            s /= maxs
-            # vh *= maxs
-            log.info(f"{name[-30:]}: Normal stability, csmean: {status['csmean']:.3f}, params: {perc * 100:.2f}, "
-                     f"\t[{u.shape[0]} {s.shape[0]} {vh.shape[1]}]")
->>>>>>> d9dc36e4
         else:
             # case here is when uvh is frozen but we are not updating the bases
             # dont need to do any communication, dont need to computation
