--- conflicted
+++ resolved
@@ -157,23 +157,6 @@
         if dist.is_initialized() and config.data.distributed_sample and train_sampler is not None:
             train_sampler.set_epoch(epoch)
 
-<<<<<<< HEAD
-        with torch.no_grad():
-            if epoch > config.training.svd_epoch_delay + 1:
-                for n, p in model.named_parameters():
-                    if n.endswith(".s"):
-                        # # TODO: remove later if not working
-                        # sdiag = torch.diag(self.s).clone()
-                        # sdiag = torch.diag(p)
-                        # sdiag_diff1 = torch.diff(sdiag, n=1)
-                        # sdiag_diff2 = torch.diff(sdiag, n=2)
-                        # sdiag_diff3 = torch.diff(sdiag, n=3)
-
-                        mask = torch.abs(p) <= 1e-7
-                        # print(f"{n} -> {torch.count_nonzero(mask)}")
-                        p[mask] *= 0
-                        p[mask] += 1e-4 * torch.rand_like(p[mask])  # * sdiag.max()
-=======
         # with torch.no_grad():
         #     if epoch > config.training.svd_epoch_delay + 1:
         #         for n, p in model.named_parameters():
@@ -193,7 +176,6 @@
         #                 # print(f"{n} -> {torch.count_nonzero(mask)}")
         #                 p[mask] *= 0
         #                 p[mask] += 1e-4 * torch.rand_like(p[mask])  # * sdiag.max()
->>>>>>> d9dc36e4
 
         train_loss, last_loss, optimizer = train(
             train_loader=train_loader,
@@ -208,13 +190,8 @@
             warmup_scheduler=warmup_scheduler,
         )
 
-<<<<<<< HEAD
         # if epoch * len(train_loader) >= warmup_steps or epoch == config.training.epochs - 1:  # epoch % 2 == 1
         if epoch > config.training.svd_epoch_delay or epoch == config.training.epochs - 1:
-=======
-        # if epoch * len(train_loader) >= warmup_steps or epoch == config.training.epochs - 1:  # epoch % 2 == 1 
-        if (epoch >= config.training.svd_epoch_delay) or epoch == config.training.epochs - 1:
->>>>>>> d9dc36e4
             # try:
             # dist.barrier()
             optimizer.zero_grad(set_to_none=True)
